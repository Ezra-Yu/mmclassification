# Copyright (c) OpenMMLab. All rights reserved.
from .class_num_check_hook import ClassNumCheckHook
<<<<<<< HEAD
from .margin_head_hooks import SetAdaptiveMarginsHook
=======
from .ema_hook import EMAHook
>>>>>>> 3d85f331
from .precise_bn_hook import PreciseBNHook
from .retriever_hooks import PrepareProtoBeforeValLoopHook
from .switch_recipe_hook import SwitchRecipeHook
from .visualization_hook import VisualizationHook

__all__ = [
    'ClassNumCheckHook', 'PreciseBNHook', 'VisualizationHook',
<<<<<<< HEAD
    'SwitchRecipeHook', 'PrepareProtoBeforeValLoopHook',
    'SetAdaptiveMarginsHook'
=======
    'PrepareProtoBeforeValLoopHook', 'EMAHook'
>>>>>>> 3d85f331
]<|MERGE_RESOLUTION|>--- conflicted
+++ resolved
@@ -1,10 +1,7 @@
 # Copyright (c) OpenMMLab. All rights reserved.
 from .class_num_check_hook import ClassNumCheckHook
-<<<<<<< HEAD
+from .ema_hook import EMAHook
 from .margin_head_hooks import SetAdaptiveMarginsHook
-=======
-from .ema_hook import EMAHook
->>>>>>> 3d85f331
 from .precise_bn_hook import PreciseBNHook
 from .retriever_hooks import PrepareProtoBeforeValLoopHook
 from .switch_recipe_hook import SwitchRecipeHook
@@ -12,10 +9,6 @@
 
 __all__ = [
     'ClassNumCheckHook', 'PreciseBNHook', 'VisualizationHook',
-<<<<<<< HEAD
     'SwitchRecipeHook', 'PrepareProtoBeforeValLoopHook',
-    'SetAdaptiveMarginsHook'
-=======
-    'PrepareProtoBeforeValLoopHook', 'EMAHook'
->>>>>>> 3d85f331
+    'SetAdaptiveMarginsHook', 'EMAHook'
 ]