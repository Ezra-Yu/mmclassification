--- conflicted
+++ resolved
@@ -95,9 +95,6 @@
     'DeiT3',
     'HorNet',
     'MobileViT',
-<<<<<<< HEAD
     'VitAdapter',
-=======
     'DaViT',
->>>>>>> c3c1cb93
 ]