--- conflicted
+++ resolved
@@ -8,8 +8,8 @@
 from mmcv.utils.parrots_wrapper import _BatchNorm
 
 from ..builder import BACKBONES
+from ..utils import BaseBasicBlock, BaseBottleNeck
 from .base_backbone import BaseBackbone
-from .base_cnn_block import BaseBasicBlock, BaseBottleNeck
 
 eps = 1.0e-5
 
@@ -49,7 +49,7 @@
                  with_cp=False,
                  conv_cfg=None,
                  norm_cfg=dict(type='BN'),
-<<<<<<< HEAD
+                 drop_path_rate=0.0,
                  init_cfg=None):
         super(BasicBlock, self).__init__(
             in_channels=in_channels,
@@ -57,10 +57,7 @@
             plugins=plugins,
             init_cfg=init_cfg)
 
-=======
-                 drop_path_rate=0.0):
-        super(BasicBlock, self).__init__()
->>>>>>> c07f8326
+        self.drop_path_rate = drop_path_rate
         self.in_channels = in_channels
         self.out_channels = out_channels
         self.expansion = expansion
@@ -103,18 +100,16 @@
         self.add_module(self.norm2_name, norm2)
 
         self.relu = nn.ReLU(inplace=True)
-<<<<<<< HEAD
         self.downsample = self.downsample
+        if self.drop_path_rate > eps:
+            self.drop_path = DropPath(drop_prob=self.drop_path_rate)
+        else:
+            self.drop_path = nn.Identity()
         self.build_plugins()
 
     def get_mid_channels(self):
         assert self.out_channels % self.expansion == 0
         return self.out_channels // self.expansion
-=======
-        self.downsample = downsample
-        self.drop_path = DropPath(drop_prob=drop_path_rate
-                                  ) if drop_path_rate > eps else nn.Identity()
->>>>>>> c07f8326
 
     @property
     def norm1(self):
@@ -197,7 +192,7 @@
                  plugins=None,
                  conv_cfg=None,
                  norm_cfg=dict(type='BN'),
-<<<<<<< HEAD
+                 drop_path_rate=0.0,
                  init_cfg=None):
         super(Bottleneck, self).__init__(
             in_channels=in_channels,
@@ -205,10 +200,6 @@
             plugins=plugins,
             init_cfg=init_cfg)
 
-=======
-                 drop_path_rate=0.0):
-        super(Bottleneck, self).__init__()
->>>>>>> c07f8326
         assert style in ['pytorch', 'caffe']
 
         self.in_channels = in_channels
@@ -222,6 +213,7 @@
         self.with_cp = with_cp
         self.conv_cfg = conv_cfg
         self.norm_cfg = norm_cfg
+        self.drop_path_rate = drop_path_rate
         self.downsample = downsample
 
         if self.style == 'pytorch':
@@ -274,14 +266,12 @@
         self.add_module(self.norm3_name, norm3)
 
         self.relu = nn.ReLU(inplace=True)
-<<<<<<< HEAD
         self.downsample = self.downsample
+        if self.drop_path_rate > eps:
+            self.drop_path = DropPath(drop_prob=self.drop_path_rate)
+        else:
+            self.drop_path = nn.Identity()
         self.build_plugins()
-=======
-        self.downsample = downsample
-        self.drop_path = DropPath(drop_prob=drop_path_rate
-                                  ) if drop_path_rate > eps else nn.Identity()
->>>>>>> c07f8326
 
     @property
     def norm1(self):
