# Copyright (c) OpenMMLab. All rights reserved.
from typing import Sequence

import numpy as np
import torch
import torch.nn as nn
import torch.nn.functional as F
from mmcv.cnn import build_norm_layer
from mmcv.cnn.bricks.transformer import FFN, PatchEmbed
from mmengine.model import BaseModule, ModuleList
from mmengine.model.weight_init import trunc_normal_

from mmcls.registry import MODELS
from ..utils import MultiheadAttention, resize_pos_embed, to_2tuple
from .base_backbone import BaseBackbone


class TransformerEncoderLayer(BaseModule):
    """Implements one encoder layer in Vision Transformer.

    Args:
        embed_dims (int): The feature dimension
        num_heads (int): Parallel attention heads
        feedforward_channels (int): The hidden dimension for FFNs
        drop_rate (float): Probability of an element to be zeroed
            after the feed forward layer. Defaults to 0.
        attn_drop_rate (float): The drop out rate for attention output weights.
            Defaults to 0.
        drop_path_rate (float): Stochastic depth rate. Defaults to 0.
        num_fcs (int): The number of fully-connected layers for FFNs.
            Defaults to 2.
        qkv_bias (bool): enable bias for qkv if True. Defaults to True.
        layer_scale_init_value (float): Initial value of scale factor in
            LayerScale. Defaults to 0.0.
        window_size (int): The height and width of the window for
            TransformerEncoderLayer. This implementation is based on
            `ViTDet <https://arxiv.org/abs/2203.16527>`_
            If window_size == 0, it use normal TransformerEncoderLayer.
            Defaults to 0.
        act_cfg (dict): The activation config for FFNs.
            Defaluts to ``dict(type='GELU')``.
        norm_cfg (dict): Config dict for normalization layer.
            Defaults to ``dict(type='LN')``.
        init_cfg (dict, optional): Initialization config dict.
            Defaults to None.
    """

    def __init__(self,
                 embed_dims,
                 num_heads,
                 feedforward_channels,
                 drop_rate=0.,
                 attn_drop_rate=0.,
                 drop_path_rate=0.,
                 num_fcs=2,
                 qkv_bias=True,
                 layer_scale_init_value=0.,
                 window_size=0,
                 act_cfg=dict(type='GELU'),
                 norm_cfg=dict(type='LN'),
                 init_cfg=None):
        super(TransformerEncoderLayer, self).__init__(init_cfg=init_cfg)

        self.embed_dims = embed_dims
        self.window_size = window_size

        self.norm1_name, norm1 = build_norm_layer(
            norm_cfg, self.embed_dims, postfix=1)
        self.add_module(self.norm1_name, norm1)

        self.attn = MultiheadAttention(
            embed_dims=embed_dims,
            num_heads=num_heads,
            attn_drop=attn_drop_rate,
            proj_drop=drop_rate,
            dropout_layer=dict(type='DropPath', drop_prob=drop_path_rate),
            qkv_bias=qkv_bias,
            layer_scale_init_value=layer_scale_init_value)

        self.norm2_name, norm2 = build_norm_layer(
            norm_cfg, self.embed_dims, postfix=2)
        self.add_module(self.norm2_name, norm2)

        self.ffn = FFN(
            embed_dims=embed_dims,
            feedforward_channels=feedforward_channels,
            num_fcs=num_fcs,
            ffn_drop=drop_rate,
            dropout_layer=dict(type='DropPath', drop_prob=drop_path_rate),
            layer_scale_init_value=layer_scale_init_value,
            act_cfg=act_cfg)

    @property
    def norm1(self):
        return getattr(self, self.norm1_name)

    @property
    def norm2(self):
        return getattr(self, self.norm2_name)

    def init_weights(self):
        super(TransformerEncoderLayer, self).init_weights()
        for m in self.ffn.modules():
            if isinstance(m, nn.Linear):
                nn.init.xavier_uniform_(m.weight)
                nn.init.normal_(m.bias, std=1e-6)

    @staticmethod
    def window_reverse(windows, H, W, window_size):
        B = int(windows.shape[0] / (H * W / window_size / window_size))
        x = windows.view(B, H // window_size, W // window_size, window_size,
                         window_size, -1)
        x = x.permute(0, 1, 3, 2, 4, 5).contiguous().view(B, H, W, -1)
        return x

    @staticmethod
    def window_partition(x, window_size):
        B, H, W, C = x.shape
        x = x.view(B, H // window_size, window_size, W // window_size,
                   window_size, C)
        windows = x.permute(0, 1, 3, 2, 4, 5).contiguous()
        windows = windows.view(-1, window_size, window_size, C)
        return windows

    def forward(self, x, hw_shape=None):
        shortcut = x
        x = self.norm1(x)
        if self.window_size > 0:
            assert hw_shape is not None, \
                'hw_shape is None is not supported when ' \
                'TransformerEncoderLayer with window_size != 0'
            B, L, C = x.shape
            H, W = hw_shape
            assert L == H * W, \
                f"The query length {L} doesn't match the input " \
                f'shape ({H}, {W}).'

            x = x.view(B, H, W, C)

            window_size = self.window_size
            pad_r = (window_size - W % window_size) % window_size
            pad_b = (window_size - H % window_size) % window_size
            x = F.pad(x, (0, 0, 0, pad_r, 0, pad_b))

            H_pad, W_pad = x.shape[1], x.shape[2]

            # nW*B, window_size, window_size, C
            x = self.window_partition(x, window_size)
            # nW*B, window_size*window_size, C
            x = x.view(-1, window_size**2, C)

        x = self.attn(x)

        if self.window_size > 0:
            # merge windows
            x = x.view(-1, window_size, window_size, C)
            # B H' W' C
            x = self.window_reverse(x, H_pad, W_pad, window_size)

            if H != H_pad or W != W_pad:
                x = x[:, :H, :W, :].contiguous()

            x = x.view(B, H * W, C)

        x = shortcut + x
        x = self.ffn(self.norm2(x), identity=x)
        return x


@MODELS.register_module()
class VisionTransformer(BaseBackbone):
    """Vision Transformer.

    A PyTorch implement of : `An Image is Worth 16x16 Words: Transformers
    for Image Recognition at Scale <https://arxiv.org/abs/2010.11929>`_

    Args:
        arch (str | dict): Vision Transformer architecture. If use string,
            choose from 'small', 'base', 'large', 'deit-tiny', 'deit-small'
            and 'deit-base'. If use dict, it should have below keys:

            - **embed_dims** (int): The dimensions of embedding.
            - **num_layers** (int): The number of transformer encoder layers.
            - **num_heads** (int): The number of heads in attention modules.
            - **feedforward_channels** (int): The hidden dimensions in
              feedforward modules.

            Defaults to 'base'.
        img_size (int | tuple): The expected input image shape. Because we
            support dynamic input shape, just set the argument to the most
            common input image shape. Defaults to 224.
        patch_size (int | tuple): The patch size in patch embedding.
            Defaults to 16.
        in_channels (int): The num of input channels. Defaults to 3.
        out_indices (Sequence | int): Output from which stages.
            Defaults to -1, means the last stage.
        drop_rate (float): Probability of an element to be zeroed.
            Defaults to 0.
        drop_path_rate (float): stochastic depth rate. Defaults to 0.
        qkv_bias (bool): Whether to add bias for qkv in attention modules.
            Defaults to True.
        norm_cfg (dict): Config dict for normalization layer.
            Defaults to ``dict(type='LN')``.
        final_norm (bool): Whether to add a additional layer to normalize
            final feature map. Defaults to True.
        with_cls_token (bool): Whether concatenating class token into image
            tokens as transformer input. Defaults to True.
        avg_token (bool): Whether or not to use the mean patch token for
            classification. If True, the model will only take the average
            of all patch tokens. Defaults to False.
        frozen_stages (int): Stages to be frozen (stop grad and set eval mode).
            -1 means not freezing any parameters. Defaults to -1.
        output_cls_token (bool): Whether output the cls_token. If set True,
            ``with_cls_token`` must be True. Defaults to True.
        interpolate_mode (str): Select the interpolate mode for position
            embeding vector resize. Defaults to "bicubic".
        layer_scale_init_value (float): Initial value of scale factor in
            LayerScale. Defaults to 0.0.
        patch_cfg (dict): Configs of patch embeding. Defaults to an empty dict.
        layer_cfgs (Sequence | dict): Configs of each transformer layer in
            encoder. Defaults to an empty dict.
        init_cfg (dict, optional): Initialization config dict.
            Defaults to None.
    """
    arch_zoo = {
        **dict.fromkeys(
            ['s', 'small'], {
                'embed_dims': 768,
                'num_layers': 8,
                'num_heads': 8,
                'feedforward_channels': 768 * 3,
            }),
        **dict.fromkeys(
            ['b', 'base'], {
                'embed_dims': 768,
                'num_layers': 12,
                'num_heads': 12,
                'feedforward_channels': 3072
            }),
        **dict.fromkeys(
            ['l', 'large'], {
                'embed_dims': 1024,
                'num_layers': 24,
                'num_heads': 16,
                'feedforward_channels': 4096
            }),
        **dict.fromkeys(
            ['h', 'huge'],
            {
                # The same as the implementation in MAE
                # <https://arxiv.org/abs/2111.06377>
                'embed_dims': 1280,
                'num_layers': 32,
                'num_heads': 16,
                'feedforward_channels': 5120
            }),
        **dict.fromkeys(
            ['eva-g', 'eva-giant'],
            {
                # The implementation in EVA
                # <https://arxiv.org/abs/2211.07636>
                'embed_dims': 1408,
                'num_layers': 40,
                'num_heads': 16,
                'feedforward_channels': 6144
            }),
        **dict.fromkeys(
            ['deit-t', 'deit-tiny'], {
                'embed_dims': 192,
                'num_layers': 12,
                'num_heads': 3,
                'feedforward_channels': 192 * 4
            }),
        **dict.fromkeys(
            ['deit-s', 'deit-small'], {
                'embed_dims': 384,
                'num_layers': 12,
                'num_heads': 6,
                'feedforward_channels': 384 * 4
            }),
        **dict.fromkeys(
            ['deit-b', 'deit-base'], {
                'embed_dims': 768,
                'num_layers': 12,
                'num_heads': 12,
                'feedforward_channels': 768 * 4
            }),
    }
    # Some structures have multiple extra tokens, like DeiT.
    num_extra_tokens = 1  # cls_token

    def __init__(self,
                 arch='base',
                 img_size=224,
                 patch_size=16,
                 in_channels=3,
                 out_indices=-1,
                 drop_rate=0.,
                 drop_path_rate=0.,
                 qkv_bias=True,
                 norm_cfg=dict(type='LN', eps=1e-6),
                 final_norm=True,
                 with_cls_token=True,
                 avg_token=False,
                 frozen_stages=-1,
                 output_cls_token=True,
                 layer_scale_init_value=0.,
                 interpolate_mode='bicubic',
                 patch_cfg=dict(),
                 layer_cfgs=dict(),
                 pre_norm=False,
                 init_cfg=None):
        super(VisionTransformer, self).__init__(init_cfg)

        if isinstance(arch, str):
            arch = arch.lower()
            assert arch in set(self.arch_zoo), \
                f'Arch {arch} is not in default archs {set(self.arch_zoo)}'
            self.arch_settings = self.arch_zoo[arch]
        else:
            essential_keys = {
                'embed_dims', 'num_layers', 'num_heads', 'feedforward_channels'
            }
            assert isinstance(arch, dict) and essential_keys <= set(arch), \
                f'Custom arch needs a dict with keys {essential_keys}'
            self.arch_settings = arch

        self.embed_dims = self.arch_settings['embed_dims']
        self.num_layers = self.arch_settings['num_layers']
        self.img_size = to_2tuple(img_size)

        # Set patch embedding
        _patch_cfg = dict(
            in_channels=in_channels,
            input_size=img_size,
            embed_dims=self.embed_dims,
            conv_type='Conv2d',
            kernel_size=patch_size,
            stride=patch_size,
            bias=not pre_norm,  # disable bias if pre_norm is used(e.g., CLIP)
        )
        _patch_cfg.update(patch_cfg)
        self.patch_embed = PatchEmbed(**_patch_cfg)
        self.patch_resolution = self.patch_embed.init_out_size
        num_patches = self.patch_resolution[0] * self.patch_resolution[1]

        # Set cls token
        if output_cls_token:
            assert with_cls_token is True, f'with_cls_token must be True if' \
                f'set output_cls_token to True, but got {with_cls_token}'
        self.with_cls_token = with_cls_token
        self.output_cls_token = output_cls_token
        self.cls_token = nn.Parameter(torch.zeros(1, 1, self.embed_dims))

        # Set position embedding
        self.interpolate_mode = interpolate_mode
        self.pos_embed = nn.Parameter(
            torch.zeros(1, num_patches + self.num_extra_tokens,
                        self.embed_dims))
        self._register_load_state_dict_pre_hook(self._prepare_pos_embed)

        self.drop_after_pos = nn.Dropout(p=drop_rate)

        if isinstance(out_indices, int):
            out_indices = [out_indices]
        assert isinstance(out_indices, Sequence), \
            f'"out_indices" must by a sequence or int, ' \
            f'get {type(out_indices)} instead.'
        for i, index in enumerate(out_indices):
            if index < 0:
                out_indices[i] = self.num_layers + index
            assert 0 <= out_indices[i] <= self.num_layers, \
                f'Invalid out_indices {index}'
        self.out_indices = out_indices

        self._build_layers(
            drop_rate,
            drop_path_rate,
            qkv_bias,
            norm_cfg,
            layer_scale_init_value,
            layer_cfgs,
        )

        self.frozen_stages = frozen_stages
        self.final_norm = final_norm
        if final_norm:
            self.norm1_name, norm1 = build_norm_layer(
                norm_cfg, self.embed_dims, postfix=1)
            self.add_module(self.norm1_name, norm1)

        self.avg_token = avg_token
        if avg_token:
            self.norm2_name, norm2 = build_norm_layer(
                norm_cfg, self.embed_dims, postfix=2)
            self.add_module(self.norm2_name, norm2)
        # freeze stages only when self.frozen_stages > 0
        if self.frozen_stages > 0:
            self._freeze_stages()

    def _build_layers(
        self,
        drop_rate,
        drop_path_rate,
        qkv_bias,
        norm_cfg,
        layer_scale_init_value,
        layer_cfgs,
    ):
        # stochastic depth decay rule
        dpr = np.linspace(0, drop_path_rate, self.num_layers)

        self.layers = ModuleList()
        if isinstance(layer_cfgs, dict):
            layer_cfgs = [layer_cfgs] * self.num_layers
        for i in range(self.num_layers):
            _layer_cfg = dict(
                embed_dims=self.embed_dims,
                num_heads=self.arch_settings['num_heads'],
                feedforward_channels=self.
                arch_settings['feedforward_channels'],
                drop_rate=drop_rate,
                drop_path_rate=dpr[i],
                qkv_bias=qkv_bias,
                norm_cfg=norm_cfg,
                layer_scale_init_value=layer_scale_init_value)
            _layer_cfg.update(layer_cfgs[i])
            self.layers.append(TransformerEncoderLayer(**_layer_cfg))

<<<<<<< HEAD
=======
        self.frozen_stages = frozen_stages
        if pre_norm:
            _, norm_layer = build_norm_layer(
                norm_cfg, self.embed_dims, postfix=1)
        else:
            norm_layer = nn.Identity()
        self.add_module('pre_norm', norm_layer)

        self.final_norm = final_norm
        if final_norm:
            self.norm1_name, norm1 = build_norm_layer(
                norm_cfg, self.embed_dims, postfix=1)
            self.add_module(self.norm1_name, norm1)

        self.avg_token = avg_token
        if avg_token:
            self.norm2_name, norm2 = build_norm_layer(
                norm_cfg, self.embed_dims, postfix=2)
            self.add_module(self.norm2_name, norm2)
        # freeze stages only when self.frozen_stages > 0
        if self.frozen_stages > 0:
            self._freeze_stages()

>>>>>>> c7ec630c
    @property
    def norm1(self):
        return getattr(self, self.norm1_name)

    @property
    def norm2(self):
        return getattr(self, self.norm2_name)

    def init_weights(self):
        super(VisionTransformer, self).init_weights()

        if not (isinstance(self.init_cfg, dict)
                and self.init_cfg['type'] == 'Pretrained'):
            if self.pos_embed is not None:
                trunc_normal_(self.pos_embed, std=0.02)

    def _prepare_pos_embed(self, state_dict, prefix, *args, **kwargs):
        name = prefix + 'pos_embed'
        if name not in state_dict.keys():
            return

        ckpt_pos_embed_shape = state_dict[name].shape
        if self.pos_embed.shape != ckpt_pos_embed_shape:
            from mmengine.logging import MMLogger
            logger = MMLogger.get_current_instance()
            logger.info(
                f'Resize the pos_embed shape from {ckpt_pos_embed_shape} '
                f'to {self.pos_embed.shape}.')

            ckpt_pos_embed_shape = to_2tuple(
                int(np.sqrt(ckpt_pos_embed_shape[1] - self.num_extra_tokens)))
            pos_embed_shape = self.patch_embed.init_out_size

            state_dict[name] = resize_pos_embed(state_dict[name],
                                                ckpt_pos_embed_shape,
                                                pos_embed_shape,
                                                self.interpolate_mode,
                                                self.num_extra_tokens)

    @staticmethod
    def resize_pos_embed(*args, **kwargs):
        """Interface for backward-compatibility."""
        return resize_pos_embed(*args, **kwargs)

    def _freeze_stages(self):
        # freeze position embedding
        if self.pos_embed is not None:
            self.pos_embed.requires_grad = False
        # set dropout to eval model
        self.drop_after_pos.eval()
        # freeze patch embedding
        self.patch_embed.eval()
        for param in self.patch_embed.parameters():
            param.requires_grad = False
        # freeze cls_token
        self.cls_token.requires_grad = False
        # freeze layers
        for i in range(1, self.frozen_stages + 1):
            m = self.layers[i - 1]
            m.eval()
            for param in m.parameters():
                param.requires_grad = False
        # freeze the last layer norm
        if self.frozen_stages == len(self.layers) and self.final_norm:
            self.norm1.eval()
            for param in self.norm1.parameters():
                param.requires_grad = False

    def forward(self, x):
        B = x.shape[0]
        x, patch_resolution = self.patch_embed(x)

        # stole cls_tokens impl from Phil Wang, thanks
        cls_tokens = self.cls_token.expand(B, -1, -1)
        x = torch.cat((cls_tokens, x), dim=1)
        x = x + resize_pos_embed(
            self.pos_embed,
            self.patch_resolution,
            patch_resolution,
            mode=self.interpolate_mode,
            num_extra_tokens=self.num_extra_tokens)
        x = self.drop_after_pos(x)

        x = self.pre_norm(x)
        if not self.with_cls_token:
            # Remove class token for transformer encoder input
            x = x[:, 1:]

        outs = []
        for i, layer in enumerate(self.layers):
            x = layer(x)

            if i == len(self.layers) - 1 and self.final_norm:
                x = self.norm1(x)

            if i in self.out_indices:
                B, _, C = x.shape
                if self.with_cls_token:
                    patch_token = x[:, 1:].reshape(B, *patch_resolution, C)
                    patch_token = patch_token.permute(0, 3, 1, 2)
                    cls_token = x[:, 0]
                else:
                    patch_token = x.reshape(B, *patch_resolution, C)
                    patch_token = patch_token.permute(0, 3, 1, 2)
                    cls_token = None
                if self.avg_token:
                    patch_token = patch_token.permute(0, 2, 3, 1)
                    patch_token = patch_token.reshape(
                        B, patch_resolution[0] * patch_resolution[1],
                        C).mean(dim=1)
                    patch_token = self.norm2(patch_token)
                if self.output_cls_token:
                    out = [patch_token, cls_token]
                else:
                    out = patch_token
                outs.append(out)

        return tuple(outs)<|MERGE_RESOLUTION|>--- conflicted
+++ resolved
@@ -383,6 +383,13 @@
         )
 
         self.frozen_stages = frozen_stages
+        if pre_norm:
+            _, norm_layer = build_norm_layer(
+                norm_cfg, self.embed_dims, postfix=1)
+        else:
+            norm_layer = nn.Identity()
+        self.add_module('pre_norm', norm_layer)
+
         self.final_norm = final_norm
         if final_norm:
             self.norm1_name, norm1 = build_norm_layer(
@@ -427,32 +434,6 @@
             _layer_cfg.update(layer_cfgs[i])
             self.layers.append(TransformerEncoderLayer(**_layer_cfg))
 
-<<<<<<< HEAD
-=======
-        self.frozen_stages = frozen_stages
-        if pre_norm:
-            _, norm_layer = build_norm_layer(
-                norm_cfg, self.embed_dims, postfix=1)
-        else:
-            norm_layer = nn.Identity()
-        self.add_module('pre_norm', norm_layer)
-
-        self.final_norm = final_norm
-        if final_norm:
-            self.norm1_name, norm1 = build_norm_layer(
-                norm_cfg, self.embed_dims, postfix=1)
-            self.add_module(self.norm1_name, norm1)
-
-        self.avg_token = avg_token
-        if avg_token:
-            self.norm2_name, norm2 = build_norm_layer(
-                norm_cfg, self.embed_dims, postfix=2)
-            self.add_module(self.norm2_name, norm2)
-        # freeze stages only when self.frozen_stages > 0
-        if self.frozen_stages > 0:
-            self._freeze_stages()
-
->>>>>>> c7ec630c
     @property
     def norm1(self):
         return getattr(self, self.norm1_name)
